from typing import List, Dict, Any
import time
import nest_asyncio
import asyncio

from mistralai import Mistral, UserMessage
import psycopg2
import streamlit as st

from s3_client import upload_to_minio
from utils import retrieve_context, vectorize_query, format_chunks_with_bullets, system_prompt
from mode_profond import execute_mode_profond
from clients import client

# Active le support des boucles asyncio imbriquées (important pour Streamlit)
nest_asyncio.apply()

db_connection_string = st.secrets['SUPABASE_PG_URL']
supabase_document_table = st.secrets['SUPABASE_TABLE']
conn = psycopg2.connect(db_connection_string)

st.title("Le Ragueauteur")

st.text("Le Ragueauteur vous permet de poser n'importe quelle question en lien avec le système de gestion des données des eaux souterraines.")

# Set default model
if "mistral_model" not in st.session_state:
    st.session_state["mistral_model"] = "mistral-large-latest"

#Add "mode" to the session state
if 'mode' not in st.session_state:
    st.session_state['mode'] = 'concis'

# Store chat messages
if "messages" not in st.session_state:
    st.session_state.messages = []

# Display chat history
for message in st.session_state.messages:
    with st.chat_message(message["role"]):
        st.markdown(message["content"])

#Configuration bouton + état suivant
option_names = ['concis', 'profond']

mode_button = st.button(f"Mode {st.session_state['mode']}")
next_mode = 'profond' if st.session_state['mode'] == 'concis' else 'concis'

# Logique quand le bouton est cliqué
if mode_button:
    st.session_state['mode'] = next_mode
    st.rerun()

# User input
if prompt := st.chat_input("Besoin de renseignement ?"):
<<<<<<< HEAD
    if st.session_state['mode'] == 'concis':

        st.session_state.messages.append({"role": "user", "content": prompt})

        input_vector = vectorize_query(prompt, client)

        context = retrieve_context(conn, supabase_document_table, input_vector, 10)
        context = format_chunks_with_bullets(context, prompt)
        with st.chat_message("user"):
            st.markdown(prompt)

        system_message = {"role": "system", "content": f"{system_prompt}\n\nContext: {context}"}
        messages = [system_message] + [{"role": m["role"], "content": m["content"]} for m in st.session_state.messages]

        # Call Mistral API
        with st.chat_message("assistant", avatar="images/logoRageau.jpg"):
            stream_response = client.chat.stream(
                model=st.session_state["mistral_model"],
                messages=messages,
            )
            full_response = ""
            placeholder = st.empty()  # Crée un espace réservé pour la réponse
            for chunk in stream_response:
                content = chunk.data.choices[0].delta.content
                if content:
                    full_response += content
                    placeholder.markdown(full_response + "▌", unsafe_allow_html=True)  # Affiche la réponse partielle
                    time.sleep(0.05)  # Petite pause pour rendre l'affichage plus naturel
            placeholder.markdown(full_response, unsafe_allow_html=True)  # Affiche la réponse complète

        st.session_state.messages.append({"role": "assistant", "content": full_response})

    # Mode profond (nouveau)
    elif st.session_state['mode'] == 'profond':
        start_time = time.time()  # Pour calculer le temps total

        # Ajouter le message de l'utilisateur à l'historique et l'afficher
        st.session_state.messages.append({"role": "user", "content": prompt})
        with st.chat_message("user"):
            st.markdown(prompt)

        with st.chat_message("assistant", avatar="images/logoRageau.jpg"):
            with st.spinner("Analyse approfondie en cours..."):
                # Appel au workflow d'agent
                resultat = execute_mode_profond(prompt)

                # Bannière de résumé
                st.markdown("---")
                st.markdown("## 📌 RÉSUMÉ")
                st.markdown(resultat.summary)
                st.markdown("---")

                # Sections détaillées
                for i, section in enumerate(resultat.sections, 1):
                    with st.expander(f"{i}. {section.title}"):
                        st.markdown(section.content)
                        st.caption(f"Sources: {', '.join(section.sources)}")

                # Points clés
                if resultat.key_insights:
                    st.markdown("## 🔑 POINTS CLÉS")
                    for i, insight in enumerate(resultat.key_insights, 1):
                        st.markdown(f"**{i}.** {insight}")

                # Métadonnées
                st.markdown("---")
                col1, col2 = st.columns(2)
                with col1:
                    if resultat.sources:
                        st.markdown(f"**📚 Sources utilisées:** {len(resultat.sources)}")
                        with st.expander("Voir les sources"):
                            for src in resultat.sources:
                                st.markdown(f"- {src}")

                with col2:
                    st.markdown(f"**🎯 Niveau de confiance:** {resultat.confidence * 100:.1f}%")

                    # Afficher le temps total
                    elapsed_time = time.time() - start_time
                    st.markdown(f"**⏱️ Temps total:** {elapsed_time:.2f}s")

                # Limitations si présentes
                if resultat.limitations:
                    st.warning(f"**⚠️ Limitations:** {resultat.limitations}")

            # Création de la réponse pour l'historique sans utiliser de f-string complexe
            full_response = "## 📌 RÉSUMÉ\n" + resultat.summary + "\n\n"

            # Ajouter les sections
            full_response += "## SECTIONS DÉTAILLÉES\n"
            for section in resultat.sections:
                full_response += f"### {section.title}\n{section.content}\n\n"

            # Ajouter les points clés
            full_response += "## 🔑 POINTS CLÉS\n"
            for insight in resultat.key_insights:
                full_response += f"- {insight}\n"

            # Ajouter les métadonnées
            full_response += f"\n## MÉTADONNÉES\n"
            full_response += f"- 📚 Sources: {len(resultat.sources)}\n"
            full_response += f"- 🎯 Confiance: {resultat.confidence * 100:.1f}%\n"

            # Ajouter les limitations si présentes
            if resultat.limitations:
                full_response += f"\n⚠️ **Limitations:** {resultat.limitations}"

        # Mise à jour de l'historique
        st.session_state.messages.append({"role": "assistant", "content": full_response})
=======
    st.session_state.messages.append({"role": "user", "content": prompt})

    input_vector = vectorize_query(prompt, client)

    context = retrieve_context(conn, supabase_document_table, input_vector, 10)
    context = format_chunks_with_bullets(context, prompt)
    with st.chat_message("user"):
        st.markdown(prompt)

    system_message = {"role": "system", "content": f"{system_prompt}\n\nContext: {context}"}
    messages = [system_message] + [{"role": m["role"], "content": m["content"]} for m in st.session_state.messages]

    # Call Mistral API
    with st.chat_message("assistant", avatar="images/logoRageau.jpg"):
        stream_response = client.chat.stream(
            model=st.session_state["mistral_model"],
            messages=messages,
        )
        full_response = ""
        placeholder = st.empty()  # Crée un espace réservé pour la réponse
        for chunk in stream_response:
            content = chunk.data.choices[0].delta.content
            if content:
                full_response += content
                placeholder.markdown(full_response + "▌", unsafe_allow_html=True)  # Affiche la réponse partielle
                time.sleep(0.05)  # Petite pause pour rendre l'affichage plus naturel
        placeholder.markdown(full_response, unsafe_allow_html=True)  # Affiche la réponse complète

    st.session_state.messages.append({"role": "assistant", "content": full_response})


# Interface Streamlit pour drag and drop
uploaded_file = st.file_uploader("Glissez et déposez votre fichier", type=["pdf"])

    # Si un fichier est téléchargé
if uploaded_file is not None:
    st.write(f"Fichier téléchargé : {uploaded_file.name}")
    # Affiche un bouton pour valider l'upload
    if st.button("Valider l'upload sur MinIO"):
        # Appel de la fonction pour uploader le fichier sur MinIO
        file_name = upload_to_minio(uploaded_file)
>>>>>>> 81d7a7a0
<|MERGE_RESOLUTION|>--- conflicted
+++ resolved
@@ -53,7 +53,6 @@
 
 # User input
 if prompt := st.chat_input("Besoin de renseignement ?"):
-<<<<<<< HEAD
     if st.session_state['mode'] == 'concis':
 
         st.session_state.messages.append({"role": "user", "content": prompt})
@@ -163,36 +162,6 @@
 
         # Mise à jour de l'historique
         st.session_state.messages.append({"role": "assistant", "content": full_response})
-=======
-    st.session_state.messages.append({"role": "user", "content": prompt})
-
-    input_vector = vectorize_query(prompt, client)
-
-    context = retrieve_context(conn, supabase_document_table, input_vector, 10)
-    context = format_chunks_with_bullets(context, prompt)
-    with st.chat_message("user"):
-        st.markdown(prompt)
-
-    system_message = {"role": "system", "content": f"{system_prompt}\n\nContext: {context}"}
-    messages = [system_message] + [{"role": m["role"], "content": m["content"]} for m in st.session_state.messages]
-
-    # Call Mistral API
-    with st.chat_message("assistant", avatar="images/logoRageau.jpg"):
-        stream_response = client.chat.stream(
-            model=st.session_state["mistral_model"],
-            messages=messages,
-        )
-        full_response = ""
-        placeholder = st.empty()  # Crée un espace réservé pour la réponse
-        for chunk in stream_response:
-            content = chunk.data.choices[0].delta.content
-            if content:
-                full_response += content
-                placeholder.markdown(full_response + "▌", unsafe_allow_html=True)  # Affiche la réponse partielle
-                time.sleep(0.05)  # Petite pause pour rendre l'affichage plus naturel
-        placeholder.markdown(full_response, unsafe_allow_html=True)  # Affiche la réponse complète
-
-    st.session_state.messages.append({"role": "assistant", "content": full_response})
 
 
 # Interface Streamlit pour drag and drop
@@ -205,4 +174,3 @@
     if st.button("Valider l'upload sur MinIO"):
         # Appel de la fonction pour uploader le fichier sur MinIO
         file_name = upload_to_minio(uploaded_file)
->>>>>>> 81d7a7a0
